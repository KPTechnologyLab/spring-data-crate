<?xml version="1.0" encoding="UTF-8" standalone="no"?>
<project xmlns="http://maven.apache.org/POM/4.0.0" xmlns:xsi="http://www.w3.org/2001/XMLSchema-instance"
	xsi:schemaLocation="http://maven.apache.org/POM/4.0.0 http://maven.apache.org/xsd/maven-4.0.0.xsd">
	<modelVersion>4.0.0</modelVersion>

	<groupId>org.springframework.data</groupId>
	<artifactId>spring-data-crate</artifactId>
	<version>1.0.0.BUILD-SNAPSHOT</version>

	<parent>
		<groupId>org.springframework.data.build</groupId>
		<artifactId>spring-data-parent</artifactId>
		<version>1.6.0.RELEASE</version>
		<relativePath>../spring-data-build/parent/pom.xml</relativePath>
	</parent>

	<name>Spring Data Crate</name>
	<description>Spring Data Implementation for Crate Data (Big Data SQL in real time)</description>
	<url>https://github.com/KPTechnologyLab/spring-data-crate</url>

	<properties>

		<dist.key>DATACRATE</dist.key>

		<commonscollections>3.2.1</commonscollections>
		<commonslang>3.3.2</commonslang>
<<<<<<< HEAD
		<crate>0.54.7</crate>
=======
		<crate>0.54.8</crate>
>>>>>>> eed44c4e
		<springdata.commons>1.10.0.RELEASE</springdata.commons>
		<validation>1.0.0.GA</validation>
		<hibernate-validator>4.2.0.Final</hibernate-validator>
		<mockito>1.9.5</mockito>
		<junit>4.11</junit>
	</properties>

	<dependencies>

		<!-- Spring -->
		<dependency>
			<groupId>org.springframework</groupId>
			<artifactId>spring-context</artifactId>
			<exclusions>
				<exclusion>
					<groupId>commons-logging</groupId>
					<artifactId>commons-logging</artifactId>
				</exclusion>
			</exclusions>
		</dependency>

		<!-- Spring Transaction -->
		<dependency>
			<groupId>org.springframework</groupId>
			<artifactId>spring-tx</artifactId>
		</dependency>


		<!-- SPRING DATA -->
		<dependency>
			<groupId>org.springframework.data</groupId>
			<artifactId>spring-data-commons</artifactId>
			<version>${springdata.commons}</version>
		</dependency>

		<!-- JSR 303 Validation -->
		<dependency>
			<groupId>javax.validation</groupId>
			<artifactId>validation-api</artifactId>
			<version>${validation}</version>
			<optional>true</optional>
		</dependency>

		<!-- APACHE -->
		<dependency>
			<groupId>org.apache.commons</groupId>
			<artifactId>commons-lang3</artifactId>
			<version>${commonslang}</version>
		</dependency>
		<dependency>
			<groupId>commons-collections</groupId>
			<artifactId>commons-collections</artifactId>
			<version>${commonscollections}</version>
		</dependency>

		<!-- JODA Time -->
		<dependency>
			<groupId>joda-time</groupId>
			<artifactId>joda-time</artifactId>
			<version>${jodatime}</version>
		</dependency>

		<!-- Crate Client -->
		<dependency>
			<groupId>io.crate</groupId>
			<artifactId>crate-client</artifactId>
			<version>${crate}</version>
		</dependency>

		<!-- Jackson JSON Mapper -->
		<dependency>
			<groupId>com.fasterxml.jackson.core</groupId>
			<artifactId>jackson-core</artifactId>
			<version>${jackson}</version>
		</dependency>
		<dependency>
			<groupId>com.fasterxml.jackson.core</groupId>
			<artifactId>jackson-databind</artifactId>
			<version>${jackson}</version>
		</dependency>

		<!-- CDI -->
		<dependency>
			<groupId>javax.enterprise</groupId>
			<artifactId>cdi-api</artifactId>
			<version>${cdi}</version>
			<scope>provided</scope>
			<optional>true</optional>
		</dependency>

		<!-- Test -->
		<dependency>
			<groupId>org.springframework</groupId>
			<artifactId>spring-test</artifactId>
			<scope>test</scope>
		</dependency>

		<dependency>
			<groupId>org.mockito</groupId>
			<artifactId>mockito-core</artifactId>
			<version>${mockito}</version>
			<scope>test</scope>
		</dependency>

		<dependency>
			<groupId>junit</groupId>
			<artifactId>junit</artifactId>
			<version>${junit}</version>
			<scope>test</scope>
			<exclusions>
				<exclusion>
					<artifactId>hamcrest-core</artifactId>
					<groupId>org.hamcrest</groupId>
				</exclusion>
			</exclusions>
		</dependency>

		<dependency>
			<groupId>org.apache.openwebbeans.test</groupId>
			<artifactId>cditest-owb</artifactId>
			<version>${webbeans}</version>
			<scope>test</scope>
		</dependency>
		<dependency>
			<groupId>javax.servlet</groupId>
			<artifactId>servlet-api</artifactId>
			<version>3.0-alpha-1</version>
			<scope>test</scope>
		</dependency>

		<dependency>
			<groupId>org.hibernate</groupId>
			<artifactId>hibernate-validator</artifactId>
			<version>${hibernate-validator}</version>
			<scope>test</scope>
		</dependency>

		<dependency>
			<groupId>javax.el</groupId>
			<artifactId>el-api</artifactId>
			<version>${cdi}</version>
			<scope>test</scope>
		</dependency>

		<dependency>
			<groupId>org.apache.openwebbeans.test</groupId>
			<artifactId>cditest-owb</artifactId>
			<version>${webbeans}</version>
			<scope>test</scope>
		</dependency>

	</dependencies>

	<build>
		<plugins>
			<!-- Crate Client requires Java 7 -->
			<plugin>
				<groupId>org.apache.maven.plugins</groupId>
				<artifactId>maven-compiler-plugin</artifactId>
				<version>3.1</version>
				<configuration>
					<source>1.7</source>
					<target>1.7</target>
				</configuration>
			</plugin>
			<plugin>
				<groupId>org.apache.maven.plugins</groupId>
				<artifactId>maven-assembly-plugin</artifactId>
			</plugin>
			<plugin>
				<groupId>org.codehaus.mojo</groupId>
				<artifactId>wagon-maven-plugin</artifactId>
			</plugin>
			<plugin>
				<groupId>org.apache.maven.plugins</groupId>
				<artifactId>maven-surefire-plugin</artifactId>
				<version>2.12</version>
				<configuration>
					<useFile>false</useFile>
					<includes>
						<include>**/*Test.java</include>
						<include>**/*Tests.java</include>
					</includes>
				</configuration>
			</plugin>
		</plugins>
	</build>

	<developers>
		<developer>
			<id>hasnain</id>
			<name>Hasnain Javed (KP Technology Lab)</name>
			<timezone>+4</timezone>
			<roles>
				<role>Project Lead</role>
			</roles>
		</developer>
		<developer>
			<id>rizwan</id>
			<name>Rizwan Idrees (Springer)</name>
			<timezone>+0</timezone>
			<roles>
				<role>Project Lead</role>
			</roles>
		</developer>
	</developers>

	<repositories>
		<repository>
			<id>spring-libs-snapshot</id>
			<url>http://repo.spring.io/libs-snapshot</url>
		</repository>
		<repository>
			<snapshots>
				<enabled>false</enabled>
			</snapshots>
			<id>central</id>
			<name>bintray</name>
			<url>http://dl.bintray.com/crate/crate</url>
		</repository>
	</repositories>

	<pluginRepositories>
		<pluginRepository>
			<id>spring-plugins-release</id>
			<url>http://repo.spring.io/plugins-release</url>
		</pluginRepository>
	</pluginRepositories>

	<scm>
		<url>https://github.com/KPTechnologyLab/spring-data-crate</url>
		<connection>scm:git:git://github.com/KPTechnologyLab/spring-data-crate.git</connection>
		<developerConnection>scm:git:ssh://git@github.com/KPTechnologyLab/spring-data-crate.git</developerConnection>
	</scm>

	<!--ciManagement> <system>Bamboo</system> <url>http://build.springsource.org/browse/SPRINGCRATE</url> 
		</ciManagement -->

	<!--issueManagement> <system>JIRA</system> <url>https://jira.springsource.org/browse/DATACRATE</url> 
		</issueManagement -->

</project>
<|MERGE_RESOLUTION|>--- conflicted
+++ resolved
@@ -1,273 +1,269 @@
-<?xml version="1.0" encoding="UTF-8" standalone="no"?>
-<project xmlns="http://maven.apache.org/POM/4.0.0" xmlns:xsi="http://www.w3.org/2001/XMLSchema-instance"
-	xsi:schemaLocation="http://maven.apache.org/POM/4.0.0 http://maven.apache.org/xsd/maven-4.0.0.xsd">
-	<modelVersion>4.0.0</modelVersion>
-
-	<groupId>org.springframework.data</groupId>
-	<artifactId>spring-data-crate</artifactId>
-	<version>1.0.0.BUILD-SNAPSHOT</version>
-
-	<parent>
-		<groupId>org.springframework.data.build</groupId>
-		<artifactId>spring-data-parent</artifactId>
-		<version>1.6.0.RELEASE</version>
-		<relativePath>../spring-data-build/parent/pom.xml</relativePath>
-	</parent>
-
-	<name>Spring Data Crate</name>
-	<description>Spring Data Implementation for Crate Data (Big Data SQL in real time)</description>
-	<url>https://github.com/KPTechnologyLab/spring-data-crate</url>
-
-	<properties>
-
-		<dist.key>DATACRATE</dist.key>
-
-		<commonscollections>3.2.1</commonscollections>
-		<commonslang>3.3.2</commonslang>
-<<<<<<< HEAD
-		<crate>0.54.7</crate>
-=======
-		<crate>0.54.8</crate>
->>>>>>> eed44c4e
-		<springdata.commons>1.10.0.RELEASE</springdata.commons>
-		<validation>1.0.0.GA</validation>
-		<hibernate-validator>4.2.0.Final</hibernate-validator>
-		<mockito>1.9.5</mockito>
-		<junit>4.11</junit>
-	</properties>
-
-	<dependencies>
-
-		<!-- Spring -->
-		<dependency>
-			<groupId>org.springframework</groupId>
-			<artifactId>spring-context</artifactId>
-			<exclusions>
-				<exclusion>
-					<groupId>commons-logging</groupId>
-					<artifactId>commons-logging</artifactId>
-				</exclusion>
-			</exclusions>
-		</dependency>
-
-		<!-- Spring Transaction -->
-		<dependency>
-			<groupId>org.springframework</groupId>
-			<artifactId>spring-tx</artifactId>
-		</dependency>
-
-
-		<!-- SPRING DATA -->
-		<dependency>
-			<groupId>org.springframework.data</groupId>
-			<artifactId>spring-data-commons</artifactId>
-			<version>${springdata.commons}</version>
-		</dependency>
-
-		<!-- JSR 303 Validation -->
-		<dependency>
-			<groupId>javax.validation</groupId>
-			<artifactId>validation-api</artifactId>
-			<version>${validation}</version>
-			<optional>true</optional>
-		</dependency>
-
-		<!-- APACHE -->
-		<dependency>
-			<groupId>org.apache.commons</groupId>
-			<artifactId>commons-lang3</artifactId>
-			<version>${commonslang}</version>
-		</dependency>
-		<dependency>
-			<groupId>commons-collections</groupId>
-			<artifactId>commons-collections</artifactId>
-			<version>${commonscollections}</version>
-		</dependency>
-
-		<!-- JODA Time -->
-		<dependency>
-			<groupId>joda-time</groupId>
-			<artifactId>joda-time</artifactId>
-			<version>${jodatime}</version>
-		</dependency>
-
-		<!-- Crate Client -->
-		<dependency>
-			<groupId>io.crate</groupId>
-			<artifactId>crate-client</artifactId>
-			<version>${crate}</version>
-		</dependency>
-
-		<!-- Jackson JSON Mapper -->
-		<dependency>
-			<groupId>com.fasterxml.jackson.core</groupId>
-			<artifactId>jackson-core</artifactId>
-			<version>${jackson}</version>
-		</dependency>
-		<dependency>
-			<groupId>com.fasterxml.jackson.core</groupId>
-			<artifactId>jackson-databind</artifactId>
-			<version>${jackson}</version>
-		</dependency>
-
-		<!-- CDI -->
-		<dependency>
-			<groupId>javax.enterprise</groupId>
-			<artifactId>cdi-api</artifactId>
-			<version>${cdi}</version>
-			<scope>provided</scope>
-			<optional>true</optional>
-		</dependency>
-
-		<!-- Test -->
-		<dependency>
-			<groupId>org.springframework</groupId>
-			<artifactId>spring-test</artifactId>
-			<scope>test</scope>
-		</dependency>
-
-		<dependency>
-			<groupId>org.mockito</groupId>
-			<artifactId>mockito-core</artifactId>
-			<version>${mockito}</version>
-			<scope>test</scope>
-		</dependency>
-
-		<dependency>
-			<groupId>junit</groupId>
-			<artifactId>junit</artifactId>
-			<version>${junit}</version>
-			<scope>test</scope>
-			<exclusions>
-				<exclusion>
-					<artifactId>hamcrest-core</artifactId>
-					<groupId>org.hamcrest</groupId>
-				</exclusion>
-			</exclusions>
-		</dependency>
-
-		<dependency>
-			<groupId>org.apache.openwebbeans.test</groupId>
-			<artifactId>cditest-owb</artifactId>
-			<version>${webbeans}</version>
-			<scope>test</scope>
-		</dependency>
-		<dependency>
-			<groupId>javax.servlet</groupId>
-			<artifactId>servlet-api</artifactId>
-			<version>3.0-alpha-1</version>
-			<scope>test</scope>
-		</dependency>
-
-		<dependency>
-			<groupId>org.hibernate</groupId>
-			<artifactId>hibernate-validator</artifactId>
-			<version>${hibernate-validator}</version>
-			<scope>test</scope>
-		</dependency>
-
-		<dependency>
-			<groupId>javax.el</groupId>
-			<artifactId>el-api</artifactId>
-			<version>${cdi}</version>
-			<scope>test</scope>
-		</dependency>
-
-		<dependency>
-			<groupId>org.apache.openwebbeans.test</groupId>
-			<artifactId>cditest-owb</artifactId>
-			<version>${webbeans}</version>
-			<scope>test</scope>
-		</dependency>
-
-	</dependencies>
-
-	<build>
-		<plugins>
-			<!-- Crate Client requires Java 7 -->
-			<plugin>
-				<groupId>org.apache.maven.plugins</groupId>
-				<artifactId>maven-compiler-plugin</artifactId>
-				<version>3.1</version>
-				<configuration>
-					<source>1.7</source>
-					<target>1.7</target>
-				</configuration>
-			</plugin>
-			<plugin>
-				<groupId>org.apache.maven.plugins</groupId>
-				<artifactId>maven-assembly-plugin</artifactId>
-			</plugin>
-			<plugin>
-				<groupId>org.codehaus.mojo</groupId>
-				<artifactId>wagon-maven-plugin</artifactId>
-			</plugin>
-			<plugin>
-				<groupId>org.apache.maven.plugins</groupId>
-				<artifactId>maven-surefire-plugin</artifactId>
-				<version>2.12</version>
-				<configuration>
-					<useFile>false</useFile>
-					<includes>
-						<include>**/*Test.java</include>
-						<include>**/*Tests.java</include>
-					</includes>
-				</configuration>
-			</plugin>
-		</plugins>
-	</build>
-
-	<developers>
-		<developer>
-			<id>hasnain</id>
-			<name>Hasnain Javed (KP Technology Lab)</name>
-			<timezone>+4</timezone>
-			<roles>
-				<role>Project Lead</role>
-			</roles>
-		</developer>
-		<developer>
-			<id>rizwan</id>
-			<name>Rizwan Idrees (Springer)</name>
-			<timezone>+0</timezone>
-			<roles>
-				<role>Project Lead</role>
-			</roles>
-		</developer>
-	</developers>
-
-	<repositories>
-		<repository>
-			<id>spring-libs-snapshot</id>
-			<url>http://repo.spring.io/libs-snapshot</url>
-		</repository>
-		<repository>
-			<snapshots>
-				<enabled>false</enabled>
-			</snapshots>
-			<id>central</id>
-			<name>bintray</name>
-			<url>http://dl.bintray.com/crate/crate</url>
-		</repository>
-	</repositories>
-
-	<pluginRepositories>
-		<pluginRepository>
-			<id>spring-plugins-release</id>
-			<url>http://repo.spring.io/plugins-release</url>
-		</pluginRepository>
-	</pluginRepositories>
-
-	<scm>
-		<url>https://github.com/KPTechnologyLab/spring-data-crate</url>
-		<connection>scm:git:git://github.com/KPTechnologyLab/spring-data-crate.git</connection>
-		<developerConnection>scm:git:ssh://git@github.com/KPTechnologyLab/spring-data-crate.git</developerConnection>
-	</scm>
-
-	<!--ciManagement> <system>Bamboo</system> <url>http://build.springsource.org/browse/SPRINGCRATE</url> 
-		</ciManagement -->
-
-	<!--issueManagement> <system>JIRA</system> <url>https://jira.springsource.org/browse/DATACRATE</url> 
-		</issueManagement -->
-
-</project>
+<?xml version="1.0" encoding="UTF-8" standalone="no"?>
+<project xmlns="http://maven.apache.org/POM/4.0.0" xmlns:xsi="http://www.w3.org/2001/XMLSchema-instance"
+	xsi:schemaLocation="http://maven.apache.org/POM/4.0.0 http://maven.apache.org/xsd/maven-4.0.0.xsd">
+	<modelVersion>4.0.0</modelVersion>
+
+	<groupId>org.springframework.data</groupId>
+	<artifactId>spring-data-crate</artifactId>
+	<version>1.0.0.BUILD-SNAPSHOT</version>
+
+	<parent>
+		<groupId>org.springframework.data.build</groupId>
+		<artifactId>spring-data-parent</artifactId>
+		<version>1.6.0.RELEASE</version>
+		<relativePath>../spring-data-build/parent/pom.xml</relativePath>
+	</parent>
+
+	<name>Spring Data Crate</name>
+	<description>Spring Data Implementation for Crate Data (Big Data SQL in real time)</description>
+	<url>https://github.com/KPTechnologyLab/spring-data-crate</url>
+
+	<properties>
+
+		<dist.key>DATACRATE</dist.key>
+
+		<commonscollections>3.2.1</commonscollections>
+		<commonslang>3.3.2</commonslang>
+		<crate>0.54.8</crate>
+		<springdata.commons>1.10.0.RELEASE</springdata.commons>
+		<validation>1.0.0.GA</validation>
+		<hibernate-validator>4.2.0.Final</hibernate-validator>
+		<mockito>1.9.5</mockito>
+		<junit>4.11</junit>
+	</properties>
+
+	<dependencies>
+
+		<!-- Spring -->
+		<dependency>
+			<groupId>org.springframework</groupId>
+			<artifactId>spring-context</artifactId>
+			<exclusions>
+				<exclusion>
+					<groupId>commons-logging</groupId>
+					<artifactId>commons-logging</artifactId>
+				</exclusion>
+			</exclusions>
+		</dependency>
+
+		<!-- Spring Transaction -->
+		<dependency>
+			<groupId>org.springframework</groupId>
+			<artifactId>spring-tx</artifactId>
+		</dependency>
+
+
+		<!-- SPRING DATA -->
+		<dependency>
+			<groupId>org.springframework.data</groupId>
+			<artifactId>spring-data-commons</artifactId>
+			<version>${springdata.commons}</version>
+		</dependency>
+
+		<!-- JSR 303 Validation -->
+		<dependency>
+			<groupId>javax.validation</groupId>
+			<artifactId>validation-api</artifactId>
+			<version>${validation}</version>
+			<optional>true</optional>
+		</dependency>
+
+		<!-- APACHE -->
+		<dependency>
+			<groupId>org.apache.commons</groupId>
+			<artifactId>commons-lang3</artifactId>
+			<version>${commonslang}</version>
+		</dependency>
+		<dependency>
+			<groupId>commons-collections</groupId>
+			<artifactId>commons-collections</artifactId>
+			<version>${commonscollections}</version>
+		</dependency>
+
+		<!-- JODA Time -->
+		<dependency>
+			<groupId>joda-time</groupId>
+			<artifactId>joda-time</artifactId>
+			<version>${jodatime}</version>
+		</dependency>
+
+		<!-- Crate Client -->
+		<dependency>
+			<groupId>io.crate</groupId>
+			<artifactId>crate-client</artifactId>
+			<version>${crate}</version>
+		</dependency>
+
+		<!-- Jackson JSON Mapper -->
+		<dependency>
+			<groupId>com.fasterxml.jackson.core</groupId>
+			<artifactId>jackson-core</artifactId>
+			<version>${jackson}</version>
+		</dependency>
+		<dependency>
+			<groupId>com.fasterxml.jackson.core</groupId>
+			<artifactId>jackson-databind</artifactId>
+			<version>${jackson}</version>
+		</dependency>
+
+		<!-- CDI -->
+		<dependency>
+			<groupId>javax.enterprise</groupId>
+			<artifactId>cdi-api</artifactId>
+			<version>${cdi}</version>
+			<scope>provided</scope>
+			<optional>true</optional>
+		</dependency>
+
+		<!-- Test -->
+		<dependency>
+			<groupId>org.springframework</groupId>
+			<artifactId>spring-test</artifactId>
+			<scope>test</scope>
+		</dependency>
+
+		<dependency>
+			<groupId>org.mockito</groupId>
+			<artifactId>mockito-core</artifactId>
+			<version>${mockito}</version>
+			<scope>test</scope>
+		</dependency>
+
+		<dependency>
+			<groupId>junit</groupId>
+			<artifactId>junit</artifactId>
+			<version>${junit}</version>
+			<scope>test</scope>
+			<exclusions>
+				<exclusion>
+					<artifactId>hamcrest-core</artifactId>
+					<groupId>org.hamcrest</groupId>
+				</exclusion>
+			</exclusions>
+		</dependency>
+
+		<dependency>
+			<groupId>org.apache.openwebbeans.test</groupId>
+			<artifactId>cditest-owb</artifactId>
+			<version>${webbeans}</version>
+			<scope>test</scope>
+		</dependency>
+		<dependency>
+			<groupId>javax.servlet</groupId>
+			<artifactId>servlet-api</artifactId>
+			<version>3.0-alpha-1</version>
+			<scope>test</scope>
+		</dependency>
+
+		<dependency>
+			<groupId>org.hibernate</groupId>
+			<artifactId>hibernate-validator</artifactId>
+			<version>${hibernate-validator}</version>
+			<scope>test</scope>
+		</dependency>
+
+		<dependency>
+			<groupId>javax.el</groupId>
+			<artifactId>el-api</artifactId>
+			<version>${cdi}</version>
+			<scope>test</scope>
+		</dependency>
+
+		<dependency>
+			<groupId>org.apache.openwebbeans.test</groupId>
+			<artifactId>cditest-owb</artifactId>
+			<version>${webbeans}</version>
+			<scope>test</scope>
+		</dependency>
+
+	</dependencies>
+
+	<build>
+		<plugins>
+			<!-- Crate Client requires Java 7 -->
+			<plugin>
+				<groupId>org.apache.maven.plugins</groupId>
+				<artifactId>maven-compiler-plugin</artifactId>
+				<version>3.1</version>
+				<configuration>
+					<source>1.7</source>
+					<target>1.7</target>
+				</configuration>
+			</plugin>
+			<plugin>
+				<groupId>org.apache.maven.plugins</groupId>
+				<artifactId>maven-assembly-plugin</artifactId>
+			</plugin>
+			<plugin>
+				<groupId>org.codehaus.mojo</groupId>
+				<artifactId>wagon-maven-plugin</artifactId>
+			</plugin>
+			<plugin>
+				<groupId>org.apache.maven.plugins</groupId>
+				<artifactId>maven-surefire-plugin</artifactId>
+				<version>2.12</version>
+				<configuration>
+					<useFile>false</useFile>
+					<includes>
+						<include>**/*Test.java</include>
+						<include>**/*Tests.java</include>
+					</includes>
+				</configuration>
+			</plugin>
+		</plugins>
+	</build>
+
+	<developers>
+		<developer>
+			<id>hasnain</id>
+			<name>Hasnain Javed (KP Technology Lab)</name>
+			<timezone>+4</timezone>
+			<roles>
+				<role>Project Lead</role>
+			</roles>
+		</developer>
+		<developer>
+			<id>rizwan</id>
+			<name>Rizwan Idrees (Springer)</name>
+			<timezone>+0</timezone>
+			<roles>
+				<role>Project Lead</role>
+			</roles>
+		</developer>
+	</developers>
+
+	<repositories>
+		<repository>
+			<id>spring-libs-snapshot</id>
+			<url>http://repo.spring.io/libs-snapshot</url>
+		</repository>
+		<repository>
+			<snapshots>
+				<enabled>false</enabled>
+			</snapshots>
+			<id>central</id>
+			<name>bintray</name>
+			<url>http://dl.bintray.com/crate/crate</url>
+		</repository>
+	</repositories>
+
+	<pluginRepositories>
+		<pluginRepository>
+			<id>spring-plugins-release</id>
+			<url>http://repo.spring.io/plugins-release</url>
+		</pluginRepository>
+	</pluginRepositories>
+
+	<scm>
+		<url>https://github.com/KPTechnologyLab/spring-data-crate</url>
+		<connection>scm:git:git://github.com/KPTechnologyLab/spring-data-crate.git</connection>
+		<developerConnection>scm:git:ssh://git@github.com/KPTechnologyLab/spring-data-crate.git</developerConnection>
+	</scm>
+
+	<!--ciManagement> <system>Bamboo</system> <url>http://build.springsource.org/browse/SPRINGCRATE</url> 
+		</ciManagement -->
+
+	<!--issueManagement> <system>JIRA</system> <url>https://jira.springsource.org/browse/DATACRATE</url> 
+		</issueManagement -->
+
+</project>